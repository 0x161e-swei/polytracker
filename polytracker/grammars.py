--- conflicted
+++ resolved
@@ -1,18 +1,9 @@
 import itertools
 from collections import defaultdict
-<<<<<<< HEAD
-from typing import Any, cast, Dict, Iterable, Iterator, List, Optional, Set, Tuple, TypeVar, Union
+from typing import Any, BinaryIO, cast, Dict, Iterable, Iterator, List, Optional, Set, Tuple, TypeVar, Union
 
 import networkx as nx
 from tqdm import tqdm, trange
-=======
-from subprocess import check_call
-from typing import Any, cast, Dict, Iterable, Iterator, List, Optional, Set, Tuple, Union, BinaryIO, Callable
-
-import networkx as nx
-from networkx.drawing.nx_pydot import write_dot
-from tqdm import tqdm
->>>>>>> 821aff0f
 
 from .cfg import DiGraph
 from .tracing import BasicBlockEntry, FunctionCall, FunctionReturn, PolyTrackerTrace, TraceEvent
