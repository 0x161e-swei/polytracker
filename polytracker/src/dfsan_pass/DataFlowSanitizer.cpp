--- conflicted
+++ resolved
@@ -180,212 +180,6 @@
 				"load or return with a nonzero label"),
 				cl::Hidden);
 
-
-
-<<<<<<< HEAD
-=======
-class DataFlowSanitizer : public ModulePass {
-  friend struct DFSanFunction;
-  friend class DFSanVisitor;
-
-  enum { ShadowWidth = DFSAN_LABEL_BITS };
-
-  /// Which ABI should be used for instrumented functions?
-  enum InstrumentedABI {
-    /// Argument and return value labels are passed through additional
-    /// arguments and by modifying the return type.
-    IA_Args,
-
-    /// Argument and return value labels are passed through TLS variables
-    /// __dfsan_arg_tls and __dfsan_retval_tls.
-    IA_TLS
-  };
-
-  /// How should calls to uninstrumented functions be handled?
-  enum WrapperKind {
-    /// This function is present in an uninstrumented form but we don't know
-    /// how it should be handled.  Print a warning and call the function anyway.
-    /// Don't label the return value.
-    WK_Warning,
-
-    /// This function does not write to (user-accessible) memory, and its return
-    /// value is unlabelled.
-    WK_Discard,
-
-    /// This function does not write to (user-accessible) memory, and the label
-    /// of its return value is the union of the label of its arguments.
-    WK_Functional,
-
-    /// Instead of calling the function, a custom wrapper __dfsw_F is called,
-    /// where F is the name of the function.  This function may wrap the
-    /// original function or provide its own implementation.  This is similar to
-    /// the IA_Args ABI, except that IA_Args uses a struct return type to
-    /// pass the return value shadow in a register, while WK_Custom uses an
-    /// extra pointer argument to return the shadow.  This allows the wrapped
-    /// form of the function type to be expressed in C.
-    WK_Custom
-  };
-
-  Module *Mod;
-  LLVMContext *Ctx;
-  IntegerType *ShadowTy;
-  PointerType *ShadowPtrTy;
-  IntegerType *IntptrTy;
-  ConstantInt *ZeroShadow;
-  ConstantInt *ShadowPtrMask;
-  ConstantInt *ShadowPtrMul;
-  Constant *ArgTLS;
-  Constant *RetvalTLS;
-  void *(*GetArgTLSPtr)();
-  void *(*GetRetvalTLSPtr)();
-  Constant *GetArgTLS;
-  Constant *GetRetvalTLS;
-  Constant *ExternalShadowMask;
-  FunctionType *DFSanUnionFnTy;
-  FunctionType *DFSanUnionLoadFnTy;
-  FunctionType *DFSanUnimplementedFnTy;
-  FunctionType *DFSanSetLabelFnTy;
-  FunctionType *DFSanNonzeroLabelFnTy;
-  FunctionType *DFSanVarargWrapperFnTy;
-
-  // General for all taint
-  FunctionType *DFSanLogTaintFnTy;
-  Constant *DFSanLogTaintFn;
-
-  // Function to log cmps
-  FunctionType *DFSanLogCmpFnTy;
-  Constant *DFSanLogCmpFn;
-
-  FunctionType *DFSanEntryFnTy;
-  FunctionType *DFSanExitFnTy;
-  FunctionType *DFSanEntryBBFnTy;
-  FunctionType *DFSanExitBBFnTy;
-  FunctionType *DFSanResetFrameFnTy;
-  Constant *DFSanEntryFn;
-  Constant *DFSanEntryBBFn;
-  Constant *DFSanExitFn;
-  Constant *DFSanExitBBFn;
-  Constant *DFSanResetFrameFn;
-
-  Constant *DFSanUnionFn;
-  Constant *DFSanCheckedUnionFn;
-  Constant *DFSanUnionLoadFn;
-  Constant *DFSanUnimplementedFn;
-  Constant *DFSanSetLabelFn;
-  Constant *DFSanNonzeroLabelFn;
-  Constant *DFSanVarargWrapperFn;
-  MDNode *ColdCallWeights;
-  DFSanABIList ABIList;
-  DenseMap<Value *, Function *> UnwrappedFnMap;
-  AttrBuilder ReadOnlyNoneAttrs;
-  bool DFSanRuntimeShadowMask = false;
-
-  Value *getShadowAddress(Value *Addr, Instruction *Pos);
-  bool isInstrumented(const Function *F);
-  bool isInstrumented(const GlobalAlias *GA);
-  FunctionType *getArgsFunctionType(FunctionType *T);
-  FunctionType *getTrampolineFunctionType(FunctionType *T);
-  TransformedFunction getCustomFunctionType(FunctionType *T);
-  InstrumentedABI getInstrumentedABI();
-  WrapperKind getWrapperKind(Function *F);
-  void addGlobalNamePrefix(GlobalValue *GV);
-  Function *buildWrapperFunction(Function *F, StringRef NewFName,
-                                 GlobalValue::LinkageTypes NewFLink,
-                                 FunctionType *NewFT);
-  Constant *getOrBuildTrampolineFunction(FunctionType *FT, StringRef FName);
-
-public:
-  static char ID;
-
-  DataFlowSanitizer(
-      const std::vector<std::string> &ABIListFiles = std::vector<std::string>(),
-      void *(*getArgTLS)() = nullptr, void *(*getRetValTLS)() = nullptr);
-
-  bool doInitialization(Module &M) override;
-  bool runOnModule(Module &M) override;
-};
-
-struct DFSanFunction {
-  DataFlowSanitizer &DFS;
-  Function *F;
-  DominatorTree DT;
-  DataFlowSanitizer::InstrumentedABI IA;
-  bool IsNativeABI;
-  Value *ArgTLSPtr = nullptr;
-  Value *RetvalTLSPtr = nullptr;
-  AllocaInst *LabelReturnAlloca = nullptr;
-  DenseMap<Value *, Value *> ValShadowMap;
-  DenseMap<AllocaInst *, AllocaInst *> AllocaShadowMap;
-  std::vector<std::pair<PHINode *, PHINode *>> PHIFixups;
-  DenseSet<Instruction *> SkipInsts;
-  std::vector<Value *> NonZeroChecks;
-  bool AvoidNewBlocks;
-
-  struct CachedCombinedShadow {
-    BasicBlock *Block;
-    Value *Shadow;
-  };
-  DenseMap<std::pair<Value *, Value *>, CachedCombinedShadow>
-      CachedCombinedShadows;
-  DenseMap<Value *, std::set<Value *>> ShadowElements;
-
-  DFSanFunction(DataFlowSanitizer &DFS, Function *F, bool IsNativeABI)
-      : DFS(DFS), F(F), IA(DFS.getInstrumentedABI()), IsNativeABI(IsNativeABI) {
-    DT.recalculate(*F);
-    // FIXME: Need to track down the register allocator issue which causes poor
-    // performance in pathological cases with large numbers of basic blocks.
-    AvoidNewBlocks = F->size() > 1000;
-  }
-
-  Value *getArgTLSPtr();
-  Value *getArgTLS(unsigned Index, Instruction *Pos);
-  Value *getRetvalTLS();
-  Value *getShadow(Value *V);
-  void setShadow(Instruction *I, Value *Shadow);
-  Value *combineShadows(Value *V1, Value *V2, Instruction *Pos);
-  Value *combineOperandShadows(Instruction *Inst);
-  Value *loadShadow(Value *ShadowAddr, uint64_t Size, uint64_t Align,
-                    Instruction *Pos);
-  void storeShadow(Value *Addr, uint64_t Size, uint64_t Align, Value *Shadow,
-                   Instruction *Pos);
-};
-
-class DFSanVisitor : public InstVisitor<DFSanVisitor> {
-public:
-  DFSanFunction &DFSF;
-
-  DFSanVisitor(DFSanFunction &DFSF) : DFSF(DFSF) {}
-
-  const DataLayout &getDataLayout() const {
-    return DFSF.F->getParent()->getDataLayout();
-  }
-  void logTaintedCmp(Instruction *InsertPoint, Value *Shadow);
-  void logTaintedOps(Instruction *InsertPoint, Value *Shadow);
-
-  void visitOperandShadowInst(Instruction &I);
-  void visitBinaryOperator(BinaryOperator &BO);
-  void visitCastInst(CastInst &CI);
-  void visitCmpInst(CmpInst &CI);
-  void visitGetElementPtrInst(GetElementPtrInst &GEPI);
-  void visitLoadInst(LoadInst &LI);
-  void visitStoreInst(StoreInst &SI);
-  void visitReturnInst(ReturnInst &RI);
-  void visitCallSite(CallSite CS);
-  void visitPHINode(PHINode &PN);
-  void visitExtractElementInst(ExtractElementInst &I);
-  void visitInsertElementInst(InsertElementInst &I);
-  void visitShuffleVectorInst(ShuffleVectorInst &I);
-  void visitExtractValueInst(ExtractValueInst &I);
-  void visitInsertValueInst(InsertValueInst &I);
-  void visitAllocaInst(AllocaInst &I);
-  void visitSelectInst(SelectInst &I);
-  void visitMemSetInst(MemSetInst &I);
-  void visitMemTransferInst(MemTransferInst &I);
-};
-
-} // end anonymous namespace
->>>>>>> f848f45d
-
 char DataFlowSanitizer::ID;
 
 INITIALIZE_PASS(DataFlowSanitizer, "dfsan",
@@ -466,7 +260,6 @@
 }
 
 bool DataFlowSanitizer::doInitialization(Module &M) {
-<<<<<<< HEAD
 	Triple TargetTriple(M.getTargetTriple());
 	bool IsX86_64 = TargetTriple.getArch() == Triple::x86_64;
 	bool IsMIPS64 = TargetTriple.isMIPS64();
@@ -480,7 +273,6 @@
 	ShadowTy = IntegerType::get(*Ctx, ShadowWidth);
 	ShadowPtrTy = PointerType::getUnqual(ShadowTy);
 	IntptrTy = DL.getIntPtrType(*Ctx);
-	//auto CharTy = Type::getInt8Ty(*Ctx);
 	ZeroShadow = ConstantInt::getSigned(ShadowTy, 0);
 	ShadowPtrMul = ConstantInt::getSigned(IntptrTy, ShadowWidth / 8);
 	if (IsX86_64)
@@ -510,22 +302,17 @@
 	DFSanLogCmpFnTy =
 			FunctionType::get(Type::getVoidTy(*Ctx), DFSanLogCmpArgs, false);
 
-	//DFSanLogInstFn takes op_code, addr1, addr2, addr3, addr4
-	Type * DFSanLogInstFnArgs[5] = {
-			IntegerType::getInt32Ty(*Ctx),
-			IntegerType::getInt32PtrTy(*Ctx),
-			IntegerType::getInt32PtrTy(*Ctx),
-			IntegerType::getInt32PtrTy(*Ctx),
-			IntegerType::getInt32PtrTy(*Ctx)
-	};
-	DFSanLogInstFnTy =
-			FunctionType::get(Type::getVoidTy(*Ctx), DFSanLogInstFnArgs, false);
-
 	Type *DFSanEntryArgs[1] = {Type::getInt8PtrTy(*Ctx)};
 	DFSanEntryFnTy =
 			FunctionType::get(IntegerType::getInt64Ty(*Ctx), DFSanEntryArgs, false);
 
 	DFSanExitFnTy = FunctionType::get(Type::getVoidTy(*Ctx), {}, false);
+	Type *DFSanEntryBBArgs[3] = {Type::getInt8PtrTy(*Ctx),
+			IntegerType::getInt32Ty(*Ctx),
+			IntegerType::getInt32Ty(*Ctx)};
+	DFSanEntryBBFnTy =
+			FunctionType::get(Type::getVoidTy(*Ctx), DFSanEntryBBArgs, false);
+	DFSanExitBBFnTy = FunctionType::get(Type::getVoidTy(*Ctx), {}, false);
 	Type *DFSanResetFrameArgs[1] = {IntegerType::getInt64PtrTy(*Ctx)};
 	DFSanResetFrameFnTy =
 			FunctionType::get(Type::getVoidTy(*Ctx), DFSanResetFrameArgs, false);
@@ -557,92 +344,6 @@
 
 	ColdCallWeights = MDBuilder(*Ctx).createBranchWeights(1, 1000);
 	return true;
-=======
-  Triple TargetTriple(M.getTargetTriple());
-  bool IsX86_64 = TargetTriple.getArch() == Triple::x86_64;
-  bool IsMIPS64 = TargetTriple.isMIPS64();
-  bool IsAArch64 = TargetTriple.getArch() == Triple::aarch64 ||
-                   TargetTriple.getArch() == Triple::aarch64_be;
-
-  const DataLayout &DL = M.getDataLayout();
-
-  Mod = &M;
-  Ctx = &M.getContext();
-  ShadowTy = IntegerType::get(*Ctx, ShadowWidth);
-  ShadowPtrTy = PointerType::getUnqual(ShadowTy);
-  IntptrTy = DL.getIntPtrType(*Ctx);
-  ZeroShadow = ConstantInt::getSigned(ShadowTy, 0);
-  ShadowPtrMul = ConstantInt::getSigned(IntptrTy, ShadowWidth / 8);
-  if (IsX86_64)
-    ShadowPtrMask = ConstantInt::getSigned(IntptrTy, ~0x700000000000LL);
-  else if (IsMIPS64)
-    ShadowPtrMask = ConstantInt::getSigned(IntptrTy, ~0xF000000000LL);
-  // AArch64 supports multiple VMAs and the shadow mask is set at runtime.
-  else if (IsAArch64)
-    DFSanRuntimeShadowMask = true;
-  else
-    report_fatal_error("unsupported triple");
-
-  Type *DFSanUnionArgs[2] = {ShadowTy, ShadowTy};
-  DFSanUnionFnTy =
-      FunctionType::get(ShadowTy, DFSanUnionArgs, /*isVarArg=*/false);
-  Type *DFSanUnionLoadArgs[2] = {ShadowPtrTy, IntptrTy};
-  DFSanUnionLoadFnTy =
-      FunctionType::get(ShadowTy, DFSanUnionLoadArgs, /*isVarArg=*/false);
-  DFSanUnimplementedFnTy = FunctionType::get(
-      Type::getVoidTy(*Ctx), Type::getInt8PtrTy(*Ctx), /*isVarArg=*/false);
-
-  Type *DFSanLogTaintArgs[1] = {ShadowTy};
-  DFSanLogTaintFnTy =
-      FunctionType::get(Type::getVoidTy(*Ctx), DFSanLogTaintArgs, false);
-
-  Type *DFSanLogCmpArgs[1] = {ShadowTy};
-  DFSanLogCmpFnTy =
-      FunctionType::get(Type::getVoidTy(*Ctx), DFSanLogCmpArgs, false);
-
-  Type *DFSanEntryArgs[1] = {Type::getInt8PtrTy(*Ctx)};
-  DFSanEntryFnTy =
-      FunctionType::get(IntegerType::getInt64Ty(*Ctx), DFSanEntryArgs, false);
-
-  DFSanExitFnTy = FunctionType::get(Type::getVoidTy(*Ctx), {}, false);
-  Type *DFSanEntryBBArgs[3] = {Type::getInt8PtrTy(*Ctx),
-                               IntegerType::getInt32Ty(*Ctx),
-                               IntegerType::getInt32Ty(*Ctx)};
-  DFSanEntryBBFnTy =
-      FunctionType::get(Type::getVoidTy(*Ctx), DFSanEntryBBArgs, false);
-  DFSanExitBBFnTy = FunctionType::get(Type::getVoidTy(*Ctx), {}, false);
-  Type *DFSanResetFrameArgs[1] = {IntegerType::getInt64PtrTy(*Ctx)};
-  DFSanResetFrameFnTy =
-      FunctionType::get(Type::getVoidTy(*Ctx), DFSanResetFrameArgs, false);
-
-  Type *DFSanSetLabelArgs[3] = {ShadowTy, Type::getInt8PtrTy(*Ctx), IntptrTy};
-  DFSanSetLabelFnTy = FunctionType::get(Type::getVoidTy(*Ctx),
-                                        DFSanSetLabelArgs, /*isVarArg=*/false);
-
-  DFSanNonzeroLabelFnTy =
-      FunctionType::get(Type::getVoidTy(*Ctx), None, /*isVarArg=*/false);
-  DFSanVarargWrapperFnTy = FunctionType::get(
-      Type::getVoidTy(*Ctx), Type::getInt8PtrTy(*Ctx), /*isVarArg=*/false);
-
-  if (GetArgTLSPtr) {
-    Type *ArgTLSTy = ArrayType::get(ShadowTy, 64);
-    ArgTLS = nullptr;
-    GetArgTLS = ConstantExpr::getIntToPtr(
-        ConstantInt::get(IntptrTy, uintptr_t(GetArgTLSPtr)),
-        PointerType::getUnqual(
-            FunctionType::get(PointerType::getUnqual(ArgTLSTy), false)));
-  }
-  if (GetRetvalTLSPtr) {
-    RetvalTLS = nullptr;
-    GetRetvalTLS = ConstantExpr::getIntToPtr(
-        ConstantInt::get(IntptrTy, uintptr_t(GetRetvalTLSPtr)),
-        PointerType::getUnqual(
-            FunctionType::get(PointerType::getUnqual(ShadowTy), false)));
-  }
-
-  ColdCallWeights = MDBuilder(*Ctx).createBranchWeights(1, 1000);
-  return true;
->>>>>>> f848f45d
 }
 
 bool DataFlowSanitizer::isInstrumented(const Function *F) {
@@ -816,44 +517,47 @@
 			Mod->getOrInsertFunction("__dfsan_test_fn", DFSanLogInstFnTy);
 	DFSanEntryFn = Mod->getOrInsertFunction("__dfsan_func_entry", DFSanEntryFnTy);
 	DFSanExitFn = Mod->getOrInsertFunction("__dfsan_func_exit", DFSanExitFnTy);
+	DFSanEntryBBFn =
+			Mod->getOrInsertFunction("__dfsan_bb_entry", DFSanEntryBBFnTy);
+	DFSanExitBBFn = Mod->getOrInsertFunction("__dfsan_bb_exit", DFSanExitBBFnTy);
 	DFSanResetFrameFn =
 			Mod->getOrInsertFunction("__dfsan_reset_frame", DFSanResetFrameFnTy);
 }
 void DataFlowSanitizer::collectFunctions(std::vector<Function*> &FnsToInstrument, Module& M) {
 	for (Function &i : M) {
-			if (!i.isIntrinsic() && &i != DFSanUnionFn && &i != DFSanCheckedUnionFn &&
-					&i != DFSanUnionLoadFn && &i != DFSanUnimplementedFn &&
-					&i != DFSanSetLabelFn && &i != DFSanNonzeroLabelFn &&
-					&i != DFSanVarargWrapperFn && &i != DFSanLogTaintFn &&
-					&i != DFSanLogCmpFn && &i != DFSanEntryFn && &i != DFSanExitFn &&
-					&i != DFSanResetFrameFn && &i != DFSanLogInstFn)
-				FnsToInstrument.push_back(&i);
-		}
-
-		// Give function aliases prefixes when necessary, and build wrappers where the
-		// instrumentedness is inconsistent.
-		for (Module::alias_iterator i = M.alias_begin(), e = M.alias_end(); i != e;) {
-			GlobalAlias *GA = &*i;
-			++i;
-			// Don't stop on weak.  We assume people aren't playing games with the
-			// instrumentedness of overridden weak aliases.
-			if (auto F = dyn_cast<Function>(GA->getBaseObject())) {
-				bool GAInst = isInstrumented(GA), FInst = isInstrumented(F);
-				if (GAInst && FInst) {
-					addGlobalNamePrefix(GA);
-				} else if (GAInst != FInst) {
-					// Non-instrumented alias of an instrumented function, or vice versa.
-					// Replace the alias with a native-ABI wrapper of the aliasee.  The pass
-					// below will take care of instrumenting it.
-					Function *NewF =
-							buildWrapperFunction(F, "", GA->getLinkage(), F->getFunctionType());
-					GA->replaceAllUsesWith(ConstantExpr::getBitCast(NewF, GA->getType()));
-					NewF->takeName(GA);
-					GA->eraseFromParent();
-					FnsToInstrument.push_back(NewF);
-				}
-			}
-		}
+		if (!i.isIntrinsic() && &i != DFSanUnionFn && &i != DFSanCheckedUnionFn &&
+				&i != DFSanUnionLoadFn && &i != DFSanUnimplementedFn &&
+				&i != DFSanSetLabelFn && &i != DFSanNonzeroLabelFn &&
+				&i != DFSanVarargWrapperFn && &i != DFSanLogTaintFn &&
+				&i != DFSanLogCmpFn && &i != DFSanEntryFn && &i != DFSanExitFn &&
+				&i != DFSanResetFrameFn && &i != DFSanLogInstFn)
+			FnsToInstrument.push_back(&i);
+	}
+
+	// Give function aliases prefixes when necessary, and build wrappers where the
+	// instrumentedness is inconsistent.
+	for (Module::alias_iterator i = M.alias_begin(), e = M.alias_end(); i != e;) {
+		GlobalAlias *GA = &*i;
+		++i;
+		// Don't stop on weak.  We assume people aren't playing games with the
+		// instrumentedness of overridden weak aliases.
+		if (auto F = dyn_cast<Function>(GA->getBaseObject())) {
+			bool GAInst = isInstrumented(GA), FInst = isInstrumented(F);
+			if (GAInst && FInst) {
+				addGlobalNamePrefix(GA);
+			} else if (GAInst != FInst) {
+				// Non-instrumented alias of an instrumented function, or vice versa.
+				// Replace the alias with a native-ABI wrapper of the aliasee.  The pass
+				// below will take care of instrumenting it.
+				Function *NewF =
+						buildWrapperFunction(F, "", GA->getLinkage(), F->getFunctionType());
+				GA->replaceAllUsesWith(ConstantExpr::getBitCast(NewF, GA->getType()));
+				NewF->takeName(GA);
+				GA->eraseFromParent();
+				FnsToInstrument.push_back(NewF);
+			}
+		}
+	}
 }
 
 void DataFlowSanitizer::collectBasicBlocks(std::vector<BasicBlock*>& BasicBlocks, Module& M) {
@@ -861,7 +565,6 @@
 }
 
 bool DataFlowSanitizer::runOnModule(Module &M) {
-<<<<<<< HEAD
 	if (ABIList.isIn(M, "skip")) {
 		return false;
 	}
@@ -869,9 +572,43 @@
 
 	std::vector<Function *> FnsToInstrument;
 	SmallPtrSet<Function *, 2> FnsWithNativeABI;
+	for (Function &i : M) {
+		if (!i.isIntrinsic() && &i != DFSanUnionFn && &i != DFSanCheckedUnionFn &&
+				&i != DFSanUnionLoadFn && &i != DFSanUnimplementedFn &&
+				&i != DFSanSetLabelFn && &i != DFSanNonzeroLabelFn &&
+				&i != DFSanVarargWrapperFn && &i != DFSanLogTaintFn &&
+				&i != DFSanLogCmpFn && &i != DFSanEntryFn && &i != DFSanExitFn &&
+				&i != DFSanEntryBBFn && &i != DFSanExitBBFn && &i != DFSanResetFrameFn)
+			FnsToInstrument.push_back(&i);
+	}
+
+	// Give function aliases prefixes when necessary, and build wrappers where the
+	// instrumentedness is inconsistent.
+	for (Module::alias_iterator i = M.alias_begin(), e = M.alias_end(); i != e;) {
+		GlobalAlias *GA = &*i;
+		++i;
+		// Don't stop on weak.  We assume people aren't playing games with the
+		// instrumentedness of overridden weak aliases.
+		if (auto F = dyn_cast<Function>(GA->getBaseObject())) {
+			bool GAInst = isInstrumented(GA), FInst = isInstrumented(F);
+			if (GAInst && FInst) {
+				addGlobalNamePrefix(GA);
+			} else if (GAInst != FInst) {
+				// Non-instrumented alias of an instrumented function, or vice versa.
+				// Replace the alias with a native-ABI wrapper of the aliasee.  The pass
+				// below will take care of instrumenting it.
+				Function *NewF =
+						buildWrapperFunction(F, "", GA->getLinkage(), F->getFunctionType());
+				GA->replaceAllUsesWith(ConstantExpr::getBitCast(NewF, GA->getType()));
+				NewF->takeName(GA);
+				GA->eraseFromParent();
+				FnsToInstrument.push_back(NewF);
+			}
+		}
+	}
 
 	ReadOnlyNoneAttrs.addAttribute(Attribute::ReadOnly)
-    		  .addAttribute(Attribute::ReadNone);
+    				  .addAttribute(Attribute::ReadNone);
 
 	// First, change the ABI of every function in the module.  ABI-listed
 	// functions keep their original ABI and get a wrapper function.
@@ -936,176 +673,6 @@
 			GlobalValue::LinkageTypes wrapperLinkage =
 					F.hasLocalLinkage() ? F.getLinkage()
 							: GlobalValue::LinkOnceODRLinkage;
-=======
-  if (ABIList.isIn(M, "skip")) {
-    return false;
-  }
-
-  if (!GetArgTLSPtr) {
-    Type *ArgTLSTy = ArrayType::get(ShadowTy, 64);
-    ArgTLS = Mod->getOrInsertGlobal("__dfsan_arg_tls", ArgTLSTy);
-    if (GlobalVariable *G = dyn_cast<GlobalVariable>(ArgTLS))
-      G->setThreadLocalMode(GlobalVariable::InitialExecTLSModel);
-  }
-  if (!GetRetvalTLSPtr) {
-    RetvalTLS = Mod->getOrInsertGlobal("__dfsan_retval_tls", ShadowTy);
-    if (GlobalVariable *G = dyn_cast<GlobalVariable>(RetvalTLS))
-      G->setThreadLocalMode(GlobalVariable::InitialExecTLSModel);
-  }
-
-  ExternalShadowMask =
-      Mod->getOrInsertGlobal(kDFSanExternShadowPtrMask, IntptrTy);
-
-  DFSanUnionFn = Mod->getOrInsertFunction("__dfsan_union", DFSanUnionFnTy);
-  if (Function *F = dyn_cast<Function>(DFSanUnionFn)) {
-    F->addAttribute(AttributeList::FunctionIndex, Attribute::NoUnwind);
-    F->addAttribute(AttributeList::FunctionIndex, Attribute::ReadNone);
-    F->addAttribute(AttributeList::ReturnIndex, Attribute::ZExt);
-    F->addParamAttr(0, Attribute::ZExt);
-    F->addParamAttr(1, Attribute::ZExt);
-  }
-  DFSanCheckedUnionFn = Mod->getOrInsertFunction("dfsan_union", DFSanUnionFnTy);
-  if (Function *F = dyn_cast<Function>(DFSanCheckedUnionFn)) {
-    F->addAttribute(AttributeList::FunctionIndex, Attribute::NoUnwind);
-    F->addAttribute(AttributeList::FunctionIndex, Attribute::ReadNone);
-    F->addAttribute(AttributeList::ReturnIndex, Attribute::ZExt);
-    F->addParamAttr(0, Attribute::ZExt);
-    F->addParamAttr(1, Attribute::ZExt);
-  }
-  DFSanUnionLoadFn =
-      Mod->getOrInsertFunction("__dfsan_union_load", DFSanUnionLoadFnTy);
-  if (Function *F = dyn_cast<Function>(DFSanUnionLoadFn)) {
-    F->addAttribute(AttributeList::FunctionIndex, Attribute::NoUnwind);
-    F->addAttribute(AttributeList::FunctionIndex, Attribute::ReadOnly);
-    F->addAttribute(AttributeList::ReturnIndex, Attribute::ZExt);
-  }
-  DFSanUnimplementedFn =
-      Mod->getOrInsertFunction("__dfsan_unimplemented", DFSanUnimplementedFnTy);
-  DFSanSetLabelFn =
-      Mod->getOrInsertFunction("__dfsan_set_label", DFSanSetLabelFnTy);
-  if (Function *F = dyn_cast<Function>(DFSanSetLabelFn)) {
-    F->addParamAttr(0, Attribute::ZExt);
-  }
-  DFSanNonzeroLabelFn =
-      Mod->getOrInsertFunction("__dfsan_nonzero_label", DFSanNonzeroLabelFnTy);
-  DFSanVarargWrapperFn = Mod->getOrInsertFunction("__dfsan_vararg_wrapper",
-                                                  DFSanVarargWrapperFnTy);
-  DFSanLogTaintFn =
-      Mod->getOrInsertFunction("__dfsan_log_taint", DFSanLogTaintFnTy);
-  DFSanLogCmpFn =
-      Mod->getOrInsertFunction("__dfsan_log_taint_cmp", DFSanLogCmpFnTy);
-  DFSanEntryFn = Mod->getOrInsertFunction("__dfsan_func_entry", DFSanEntryFnTy);
-  DFSanExitFn = Mod->getOrInsertFunction("__dfsan_func_exit", DFSanExitFnTy);
-  DFSanEntryBBFn =
-      Mod->getOrInsertFunction("__dfsan_bb_entry", DFSanEntryBBFnTy);
-  DFSanExitBBFn = Mod->getOrInsertFunction("__dfsan_bb_exit", DFSanExitBBFnTy);
-  DFSanResetFrameFn =
-      Mod->getOrInsertFunction("__dfsan_reset_frame", DFSanResetFrameFnTy);
-
-  std::vector<Function *> FnsToInstrument;
-  SmallPtrSet<Function *, 2> FnsWithNativeABI;
-  for (Function &i : M) {
-    if (!i.isIntrinsic() && &i != DFSanUnionFn && &i != DFSanCheckedUnionFn &&
-        &i != DFSanUnionLoadFn && &i != DFSanUnimplementedFn &&
-        &i != DFSanSetLabelFn && &i != DFSanNonzeroLabelFn &&
-        &i != DFSanVarargWrapperFn && &i != DFSanLogTaintFn &&
-        &i != DFSanLogCmpFn && &i != DFSanEntryFn && &i != DFSanExitFn &&
-        &i != DFSanEntryBBFn && &i != DFSanExitBBFn && &i != DFSanResetFrameFn)
-      FnsToInstrument.push_back(&i);
-  }
-
-  // Give function aliases prefixes when necessary, and build wrappers where the
-  // instrumentedness is inconsistent.
-  for (Module::alias_iterator i = M.alias_begin(), e = M.alias_end(); i != e;) {
-    GlobalAlias *GA = &*i;
-    ++i;
-    // Don't stop on weak.  We assume people aren't playing games with the
-    // instrumentedness of overridden weak aliases.
-    if (auto F = dyn_cast<Function>(GA->getBaseObject())) {
-      bool GAInst = isInstrumented(GA), FInst = isInstrumented(F);
-      if (GAInst && FInst) {
-        addGlobalNamePrefix(GA);
-      } else if (GAInst != FInst) {
-        // Non-instrumented alias of an instrumented function, or vice versa.
-        // Replace the alias with a native-ABI wrapper of the aliasee.  The pass
-        // below will take care of instrumenting it.
-        Function *NewF =
-            buildWrapperFunction(F, "", GA->getLinkage(), F->getFunctionType());
-        GA->replaceAllUsesWith(ConstantExpr::getBitCast(NewF, GA->getType()));
-        NewF->takeName(GA);
-        GA->eraseFromParent();
-        FnsToInstrument.push_back(NewF);
-      }
-    }
-  }
-
-  ReadOnlyNoneAttrs.addAttribute(Attribute::ReadOnly)
-      .addAttribute(Attribute::ReadNone);
-
-  // First, change the ABI of every function in the module.  ABI-listed
-  // functions keep their original ABI and get a wrapper function.
-  for (std::vector<Function *>::iterator i = FnsToInstrument.begin(),
-                                         e = FnsToInstrument.end();
-       i != e; ++i) {
-    Function &F = **i;
-    FunctionType *FT = F.getFunctionType();
-
-    bool IsZeroArgsVoidRet = (FT->getNumParams() == 0 && !FT->isVarArg() &&
-                              FT->getReturnType()->isVoidTy());
-
-    if (isInstrumented(&F)) {
-      // Instrumented functions get a 'dfs$' prefix.  This allows us to more
-      // easily identify cases of mismatching ABIs.
-      if (getInstrumentedABI() == IA_Args && !IsZeroArgsVoidRet) {
-        FunctionType *NewFT = getArgsFunctionType(FT);
-        Function *NewF = Function::Create(NewFT, F.getLinkage(), "", &M);
-        NewF->copyAttributesFrom(&F);
-        NewF->removeAttributes(
-            AttributeList::ReturnIndex,
-            AttributeFuncs::typeIncompatible(NewFT->getReturnType()));
-        for (Function::arg_iterator FArg = F.arg_begin(),
-                                    NewFArg = NewF->arg_begin(),
-                                    FArgEnd = F.arg_end();
-             FArg != FArgEnd; ++FArg, ++NewFArg) {
-          FArg->replaceAllUsesWith(&*NewFArg);
-        }
-        NewF->getBasicBlockList().splice(NewF->begin(), F.getBasicBlockList());
-
-        for (Function::user_iterator UI = F.user_begin(), UE = F.user_end();
-             UI != UE;) {
-          BlockAddress *BA = dyn_cast<BlockAddress>(*UI);
-          ++UI;
-          if (BA) {
-            BA->replaceAllUsesWith(
-                BlockAddress::get(NewF, BA->getBasicBlock()));
-            delete BA;
-          }
-        }
-        F.replaceAllUsesWith(
-            ConstantExpr::getBitCast(NewF, PointerType::getUnqual(FT)));
-        NewF->takeName(&F);
-        F.eraseFromParent();
-        *i = NewF;
-        addGlobalNamePrefix(NewF);
-      } else {
-        addGlobalNamePrefix(&F);
-      }
-    }
-    // Was !isZeroArgsRetVoid, but when we specify
-    // Uninstrumented and Discard we MEAN dont touch
-    else if (getWrapperKind(&F) == WK_Custom) {
-      // Build a wrapper function for F.  The wrapper simply calls F, and is
-      // added to FnsToInstrument so that any instrumentation according to its
-      // WrapperKind is done in the second pass below.
-      FunctionType *NewFT =
-          getInstrumentedABI() == IA_Args ? getArgsFunctionType(FT) : FT;
-
-      // If the function being wrapped has local linkage, then preserve the
-      // function's linkage in the wrapper function.
-      GlobalValue::LinkageTypes wrapperLinkage =
-          F.hasLocalLinkage() ? F.getLinkage()
-                              : GlobalValue::LinkOnceODRLinkage;
->>>>>>> f848f45d
 
 #ifdef DEBUG_INFO
 			// Looking for open and reads we might not have hooked
@@ -1123,7 +690,7 @@
 				std::cout << "Is custom func: " << is_custom << std::endl;
 			}
 #endif
-<<<<<<< HEAD
+
 			Function *NewF = buildWrapperFunction(
 					&F, std::string("dfsw$") + std::string(F.getName()), wrapperLinkage,
 					NewFT);
@@ -1161,67 +728,20 @@
 		}
 	}
 
+	uint32_t functionIndex = 0;
 	for (Function *i : FnsToInstrument) {
 		if (!i || i->isDeclaration())
 			continue;
 
+		Value *FuncIndex =
+				ConstantInt::get(IntegerType::getInt32Ty(*Ctx), functionIndex++, false);
+
 		removeUnreachableBlocks(*i);
 
 		std::string curr_fname = i->getName();
 		if (!(getWrapperKind(i) == WK_Custom || isInstrumented(i))) {
 			if (curr_fname != "main") {
-=======
-      Function *NewF = buildWrapperFunction(
-          &F, std::string("dfsw$") + std::string(F.getName()), wrapperLinkage,
-          NewFT);
-      if (getInstrumentedABI() == IA_TLS)
-        NewF->removeAttributes(AttributeList::FunctionIndex, ReadOnlyNoneAttrs);
-
-      Value *WrappedFnCst =
-          ConstantExpr::getBitCast(NewF, PointerType::getUnqual(FT));
-      F.replaceAllUsesWith(WrappedFnCst);
-
-      UnwrappedFnMap[WrappedFnCst] = &F;
-      *i = NewF;
-
-      if (!F.isDeclaration()) {
-        // This function is probably defining an interposition of an
-        // uninstrumented function and hence needs to keep the original ABI.
-        // But any functions it may call need to use the instrumented ABI, so
-        // we instrument it in a mode which preserves the original ABI.
-        FnsWithNativeABI.insert(&F);
-
-        // This code needs to rebuild the iterators, as they may be invalidated
-        // by the push_back, taking care that the new range does not include
-        // any functions added by this code.
-        size_t N = i - FnsToInstrument.begin(),
-               Count = e - FnsToInstrument.begin();
-        FnsToInstrument.push_back(&F);
-        i = FnsToInstrument.begin() + N;
-        e = FnsToInstrument.begin() + Count;
-      }
-      // Hopefully, nobody will try to indirectly call a vararg
-      // function... yet.
-    } else if (FT->isVarArg()) {
-      UnwrappedFnMap[&F] = &F;
-      *i = nullptr;
-    }
-  }
-
-  uint32_t functionIndex = 0;
-  for (Function *i : FnsToInstrument) {
-    if (!i || i->isDeclaration())
-      continue;
-
-    Value *FuncIndex =
-        ConstantInt::get(IntegerType::getInt32Ty(*Ctx), functionIndex++, false);
-
-    removeUnreachableBlocks(*i);
-
-    std::string curr_fname = i->getName();
-    if (!(getWrapperKind(i) == WK_Custom || isInstrumented(i))) {
-      if (curr_fname != "main") {
->>>>>>> f848f45d
+
 #ifdef DEBUG_INFO
 				std::cout << "SKIPPING: " << curr_fname << std::endl;
 #endif
@@ -1246,7 +766,6 @@
 		if (i->getName().find("is_equal") != std::string::npos) {
 		}
 #endif
-<<<<<<< HEAD
 		DFSanFunction DFSF(*this, i, FnsWithNativeABI.count(i));
 
 		// DFSanVisitor may create new basic blocks, which confuses df_iterator.
@@ -1273,8 +792,24 @@
 		// Add instrumentation for handling setjmp/longjmp here
 		// This adds a function that resets the shadow call stack
 		// When a longjmp is called.
+		uint32_t bbIndex = 0;
 		for (BasicBlock *curr_bb : BBList) {
 			Instruction *Inst = &curr_bb->front();
+
+			// Add a callback for BB entry
+			{
+				Value *BBIndex =
+						ConstantInt::get(IntegerType::getInt32Ty(*Ctx), bbIndex++, false);
+				Instruction *InsertBefore = Inst;
+				while (isa<PHINode>(InsertBefore) ||
+						isa<LandingPadInst>(InsertBefore)) {
+					// This is a PHI or landing pad instruction,
+					// so we need to add the callback afterward
+					InsertBefore = InsertBefore->getNextNode();
+				}
+				IRBuilder<> IRB(InsertBefore);
+				IRB.CreateCall(DFSanEntryBBFn, {FuncName, FuncIndex, BBIndex});
+			}
 			while (true) {
 				Instruction *Next = Inst->getNextNode();
 				CallInst *potential_call = dyn_cast<CallInst>(Inst);
@@ -1294,6 +829,7 @@
 					break;
 				Inst = Next;
 			}
+			IRBuilder<>(Inst).CreateCall(DFSanExitBBFn);
 		}
 
 		// We will not necessarily be able to compute the shadow for every phi node
@@ -1335,181 +871,8 @@
 	}
 
 	return false;
-=======
-    DFSanFunction DFSF(*this, i, FnsWithNativeABI.count(i));
-
-    // DFSanVisitor may create new basic blocks, which confuses df_iterator.
-    // Build a copy of the list before iterating over it.
-    SmallVector<BasicBlock *, 4> BBList(depth_first(&i->getEntryBlock()));
-
-    for (BasicBlock *i : BBList) {
-      Instruction *Inst = &i->front();
-      while (true) {
-        // DFSanVisitor may split the current basic block, changing the current
-        // instruction's next pointer and moving the next instruction to the
-        // tail block from which we should continue.
-        Instruction *Next = Inst->getNextNode();
-        // DFSanVisitor may delete Inst, so keep track of whether it was a
-        // terminator.
-        bool IsTerminator = isa<TerminatorInst>(Inst);
-        if (!DFSF.SkipInsts.count(Inst))
-          DFSanVisitor(DFSF).visit(Inst);
-        if (IsTerminator)
-          break;
-        Inst = Next;
-      }
-    }
-    // Add instrumentation for handling setjmp/longjmp here
-    // This adds a function that resets the shadow call stack
-    // When a longjmp is called.
-    uint32_t bbIndex = 0;
-    for (BasicBlock *curr_bb : BBList) {
-      Instruction *Inst = &curr_bb->front();
-
-      // Add a callback for BB entry
-      {
-        Value *BBIndex =
-            ConstantInt::get(IntegerType::getInt32Ty(*Ctx), bbIndex++, false);
-        Instruction *InsertBefore = Inst;
-        while (isa<PHINode>(InsertBefore) ||
-               isa<LandingPadInst>(InsertBefore)) {
-          // This is a PHI or landing pad instruction,
-          // so we need to add the callback afterward
-          InsertBefore = InsertBefore->getNextNode();
-        }
-        IRBuilder<> IRB(InsertBefore);
-        IRB.CreateCall(DFSanEntryBBFn, {FuncName, FuncIndex, BBIndex});
-      }
-      while (true) {
-        Instruction *Next = Inst->getNextNode();
-        CallInst *potential_call = dyn_cast<CallInst>(Inst);
-        if (potential_call != nullptr) {
-          Function *F = potential_call->getCalledFunction();
-          if (F != nullptr) {
-            if (F->getName() == "setjmp" || F->getName() == "sigsetjump" ||
-                F->getName() == "_setjmp") {
-              // Insert before the next inst.
-              IRBuilder<> IRB(Next);
-              IRB.CreateCall(DFSanResetFrameFn, FrameIndex);
-            }
-          }
-        }
-        bool IsTerminator = isa<TerminatorInst>(Inst);
-        if (IsTerminator)
-          break;
-        Inst = Next;
-      }
-      IRBuilder<>(Inst).CreateCall(DFSanExitBBFn);
-    }
-
-    // We will not necessarily be able to compute the shadow for every phi node
-    // until we have visited every block.  Therefore, the code that handles phi
-    // nodes adds them to the PHIFixups list so that they can be properly
-    // handled here.
-    for (std::vector<std::pair<PHINode *, PHINode *>>::iterator
-             i = DFSF.PHIFixups.begin(),
-             e = DFSF.PHIFixups.end();
-         i != e; ++i) {
-      for (unsigned val = 0, n = i->first->getNumIncomingValues(); val != n;
-           ++val) {
-        i->second->setIncomingValue(
-            val, DFSF.getShadow(i->first->getIncomingValue(val)));
-      }
-    }
-
-    // -dfsan-debug-nonzero-labels will split the CFG in all kinds of crazy
-    // places (i.e. instructions in basic blocks we haven't even begun visiting
-    // yet).  To make our life easier, do this work in a pass after the main
-    // instrumentation.
-    if (ClDebugNonzeroLabels) {
-      for (Value *V : DFSF.NonZeroChecks) {
-        Instruction *Pos;
-        if (Instruction *I = dyn_cast<Instruction>(V))
-          Pos = I->getNextNode();
-        else
-          Pos = &DFSF.F->getEntryBlock().front();
-        while (isa<PHINode>(Pos) || isa<AllocaInst>(Pos))
-          Pos = Pos->getNextNode();
-        IRBuilder<> IRB(Pos);
-        Value *Ne = IRB.CreateICmpNE(V, DFSF.DFS.ZeroShadow);
-        BranchInst *BI = cast<BranchInst>(SplitBlockAndInsertIfThen(
-            Ne, Pos, /*Unreachable=*/false, ColdCallWeights));
-        IRBuilder<> ThenIRB(BI);
-        ThenIRB.CreateCall(DFSF.DFS.DFSanNonzeroLabelFn, {});
-      }
-    }
-  }
-
-  return false;
-}
-
-Value *DFSanFunction::getArgTLSPtr() {
-  if (ArgTLSPtr)
-    return ArgTLSPtr;
-  if (DFS.ArgTLS)
-    return ArgTLSPtr = DFS.ArgTLS;
-
-  IRBuilder<> IRB(&F->getEntryBlock().front());
-  return ArgTLSPtr = IRB.CreateCall(DFS.GetArgTLS, {});
-}
-
-Value *DFSanFunction::getRetvalTLS() {
-  if (RetvalTLSPtr)
-    return RetvalTLSPtr;
-  if (DFS.RetvalTLS)
-    return RetvalTLSPtr = DFS.RetvalTLS;
-
-  IRBuilder<> IRB(&F->getEntryBlock().front());
-  return RetvalTLSPtr = IRB.CreateCall(DFS.GetRetvalTLS, {});
-}
-
-Value *DFSanFunction::getArgTLS(unsigned Idx, Instruction *Pos) {
-  IRBuilder<> IRB(Pos);
-  return IRB.CreateConstGEP2_64(getArgTLSPtr(), 0, Idx);
-}
-
-Value *DFSanFunction::getShadow(Value *V) {
-  if (!isa<Argument>(V) && !isa<Instruction>(V))
-    return DFS.ZeroShadow;
-  Value *&Shadow = ValShadowMap[V];
-  if (!Shadow) {
-    if (Argument *A = dyn_cast<Argument>(V)) {
-      if (IsNativeABI)
-        return DFS.ZeroShadow;
-      switch (IA) {
-      case DataFlowSanitizer::IA_TLS: {
-        Value *ArgTLSPtr = getArgTLSPtr();
-        Instruction *ArgTLSPos =
-            DFS.ArgTLS ? &*F->getEntryBlock().begin()
-                       : cast<Instruction>(ArgTLSPtr)->getNextNode();
-        IRBuilder<> IRB(ArgTLSPos);
-        Shadow = IRB.CreateLoad(getArgTLS(A->getArgNo(), ArgTLSPos));
-        break;
-      }
-      case DataFlowSanitizer::IA_Args: {
-        unsigned ArgIdx = A->getArgNo() + F->arg_size() / 2;
-        Function::arg_iterator i = F->arg_begin();
-        while (ArgIdx--)
-          ++i;
-        Shadow = &*i;
-        assert(Shadow->getType() == DFS.ShadowTy);
-        break;
-      }
-      }
-      NonZeroChecks.push_back(Shadow);
-    } else {
-      Shadow = DFS.ZeroShadow;
-    }
-  }
-  return Shadow;
-}
-
-void DFSanFunction::setShadow(Instruction *I, Value *Shadow) {
-  assert(!ValShadowMap.count(I));
-  assert(Shadow->getType() == DFS.ShadowTy);
-  ValShadowMap[I] = Shadow;
->>>>>>> f848f45d
-}
+}
+
 
 Value *DataFlowSanitizer::getShadowAddress(Value *Addr, Instruction *Pos) {
 	assert(Addr != RetvalTLS && "Reinstrumenting?");
