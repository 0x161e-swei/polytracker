#include <assert.h>
#include <fcntl.h>
#include <stdarg.h>
#include <stdbool.h>
#include <stdint.h>
#include <stdio.h>
#include <stdlib.h>
#include <string.h>
#include <sys/mman.h>
#include <sys/stat.h>
#include <time.h>
#include <unistd.h>
#include <thread> 
#include <vector>
#include <algorithm> 
#include <string> 
#include <mutex> 
#include <iostream>
#include "dfsan_includes/dfsan_types.h"
#include "dfsan_rt/dfsan_interface.h"
#include "dfsan_includes/taint_management.hpp"
#define BYTE 1
#define EXT_C_FUNC extern "C" __attribute__((visibility("default")))
#define EXT_CXX_FUNC extern  __attribute__((visibility("default")))

#define PPCAT_NX(A, B) A ## B
#define PPCAT(A, B) PPCAT_NX(A, B)
<<<<<<< HEAD
//#define DEBUG_INFO

#ifdef DEBUG_INFO
#include <iostream>
#endif
=======
>>>>>>> 2891d394

typedef PPCAT(PPCAT(uint, DFSAN_LABEL_BITS), _t) uint_dfsan_label_t;

extern taintInfoManager * taint_info_manager; 

//To create some label functions
//Following the libc custom functions from custom.cc
EXT_C_FUNC int
__dfsw_open(const char *path, int oflags, dfsan_label path_label,
		dfsan_label flag_label, dfsan_label *va_labels,
		dfsan_label *ret_label, ...) {
	va_list args;
	va_start(args, ret_label);
	int fd = open(path, oflags, args);
	va_end(args);
#ifdef DEBUG_INFO
	fprintf(stderr, "open: filename is : %s, fd is %d \n", path, fd);
#endif
	if (fd >= 0 && taint_info_manager->isTargetSource(path)) {
		#ifdef DEBUG_INFO
		std::cout << "open: adding new taint info!" << std::endl; 
		#endif	
		taint_info_manager->createNewTaintInfo(fd, path);
	}
	*ret_label = 0;
	return fd;
}

<<<<<<< HEAD
RUNTIME_FUNC int
__dfsw_openat(int dirfd, const char *path, int oflags, dfsan_label path_label,
              dfsan_label flag_label, dfsan_label *va_labels,
              dfsan_label *ret_label, ...) {
	va_list args;
	va_start(args, ret_label);
	int fd = openat(dirfd, path, oflags, args);
	va_end(args);
#ifdef DEBUG_INFO
	fprintf(stderr, "openat: filename is : %s, fd is %d \n", path, fd);
#endif
	if (fd >= 0 && taint_info_manager->isTargetSource(path)) {
		#ifdef DEBUG_INFO
		std::cout << "openat: adding new taint info!" << std::endl; 
		#endif	
		taint_info_manager->createNewTaintInfo(fd, path);
	}
	*ret_label = 0;
	return fd;
}

RUNTIME_FUNC FILE *
=======
EXT_C_FUNC FILE *
>>>>>>> 2891d394
__dfsw_fopen64(const char *filename, const char *mode, dfsan_label fn_label,
		dfsan_label mode_label, dfsan_label *ret_label) {
	FILE *fd = fopen(filename, mode);
#ifdef DEBUG_INFO
	fprintf(stderr, "### fopen64, filename is : %s, fd is %p \n", filename, fd);
	fflush(stderr);
#endif
	if (fd != NULL && taint_info_manager->isTargetSource(filename)) {
		#ifdef DEBUG_INFO
		std::cout << "fopen64: adding new taint info!" << std::endl; 
		#endif	
		taint_info_manager->createNewTaintInfo(fd, filename);
	}
	*ret_label = 0;
	return fd;
}

EXT_C_FUNC FILE *
__dfsw_fopen(const char *filename, const char *mode, dfsan_label fn_label,
		dfsan_label mode_label, dfsan_label *ret_label) {
	FILE *fd = fopen(filename, mode);
#ifdef DEBUG_INFO
	fprintf(stderr, "### fopen, filename is : %s, fd is %p \n", filename, fd);
#endif
	if (fd != NULL && taint_info_manager->isTargetSource(filename)) {
		#ifdef DEBUG_INFO
		std::cout << "fopen: adding new taint info!" << std::endl; 
		#endif	
		taint_info_manager->createNewTaintInfo(fd, filename);
	}

	*ret_label = 0;
	return fd;
}

EXT_C_FUNC int
__dfsw_close(int fd, dfsan_label fd_label, dfsan_label *ret_label) {
	int ret = close(fd);
#ifdef DEBUG_INFO
	fprintf(stderr, "### close, fd is %d , ret is %d \n", fd, ret);
#endif
	if (ret == 0 && taint_info_manager->isTracking(fd)) {
		taint_info_manager->closeSource(fd);
	}
	*ret_label = 0;
	return ret;
}

EXT_C_FUNC int
__dfsw_fclose(FILE *fd, dfsan_label fd_label, dfsan_label *ret_label) {
	int ret = fclose(fd);
#ifdef DEBUG_INFO
	fprintf(stderr, "### close, fd is %p, ret is %d \n", fd, ret);
#endif
	if (ret == 0 && taint_info_manager->isTracking(fd)) {
		taint_info_manager->closeSource(fd);
	}
	*ret_label = 0;
	return ret;
}

EXT_C_FUNC ssize_t 
__dfsw_read(int fd, void * buff, size_t size, dfsan_label fd_label, dfsan_label buff_label, 
		dfsan_label size_label, dfsan_label * ret_label) {
	long read_start = lseek(fd, 0, SEEK_CUR);
	ssize_t ret_val = read(fd, buff, size); 

#ifdef DEBUG_INFO
	fprintf(stderr, "read: fd is %d, buffer addr is %p, size is %ld\n", fd, buff, size); 
#endif
	//Check if we are tracking this fd. 
	if (taint_info_manager->isTracking(fd)) {
		if (ret_val > 0) {
			taint_info_manager->taintData(fd, (char*)buff, read_start, ret_val);
		}	
		*ret_label = 0;  
	}
	else {
		*ret_label = 0;  
	}
	return ret_val; 
}

EXT_C_FUNC ssize_t
__dfsw_pread(int fd, void *buf, size_t count, off_t offset,
		dfsan_label fd_label, dfsan_label buf_label,
		dfsan_label count_label, dfsan_label offset_label,
		dfsan_label *ret_label) {
	ssize_t ret = pread(fd, buf, count, offset);
	if (taint_info_manager->isTracking(fd)) {
		if (ret > 0) {
			taint_info_manager->taintData(fd, (char*)buf, offset, ret);
		}
		*ret_label = 0;  
	} else {
		*ret_label = 0;
	}
	return ret;
}

EXT_C_FUNC ssize_t
__dfsw_pread64(int fd, void *buf, size_t count, off_t offset,
		dfsan_label fd_label, dfsan_label buf_label,
		dfsan_label count_label, dfsan_label offset_label,
		dfsan_label *ret_label) {
#ifdef DEBUG_INFO
	std::cout << "Inside of pread64" << std::endl; 
#endif
	ssize_t ret = pread(fd, buf, count, offset);
	if (taint_info_manager->isTracking(fd)) {
		if (ret > 0) {
			taint_info_manager->taintData(fd, (char*)buf, offset, ret);
		}
		*ret_label = 0;  
	} else {
		*ret_label = 0;
	}
	return ret;
}

EXT_C_FUNC size_t
__dfsw_fread(void *buff, size_t size, size_t count, FILE *fd,
		dfsan_label buf_label, dfsan_label size_label,
		dfsan_label count_label, dfsan_label fd_label,
		dfsan_label *ret_label) {
	long offset = ftell(fd);
	size_t ret = fread(buff, size, count, fd);
#ifdef DEBUG_INFO
	fprintf(stderr, "### fread, fd is %p \n", fd);
	fflush(stderr);
#endif
 	if (taint_info_manager->isTracking(fd)) {
		if (ret > 0) {
			//fread returns number of objects read specified by size
		 	taint_info_manager->taintData(fd, (char*)buff, offset, ret * size); 	
		}
		*ret_label = 0;  
	} else {
#ifdef DEBUG_INFO
 fprintf(stderr, "### fread, not target fd!\n");
 fflush(stderr); 
#endif
		*ret_label = 0;
	}
	return ret;
}

EXT_C_FUNC size_t
__dfsw_fread_unlocked(void *buff, size_t size, size_t count, FILE *fd,
		dfsan_label buf_label, dfsan_label size_label,
		dfsan_label count_label, dfsan_label fd_label,
		dfsan_label *ret_label) {
	long offset = ftell(fd);
	size_t ret = fread_unlocked(buff, size, count, fd);
#ifdef DEBUG_INFO
	fprintf(stderr, "### fread_unlocked %p,range is %ld, %ld/%ld\n", fd, offset,
			ret, count);
#endif
	if (taint_info_manager->isTracking(fd)) {
		if (ret > 0) {
		 	taint_info_manager->taintData(fd, (char*)buff, offset, ret * size); 	
		}
		*ret_label = 0;  
	} else {
		*ret_label = 0;
	}
	return ret;
}
EXT_C_FUNC int
__dfsw_fgetc(FILE *fd, dfsan_label fd_label, dfsan_label *ret_label) {
	long offset = ftell(fd);
	int c = fgetc(fd);
	*ret_label = 0;
#ifdef DEBUG_INFO
	fprintf(stderr, "### fgetc %p, range is %ld, 1 \n", fd, offset);
#endif
	if (c != EOF && taint_info_manager->isTracking(fd)) {
		*ret_label = dfsan_create_label(offset, taint_info_manager->getTaintId(fd));
	}
	return c;
}
EXT_C_FUNC int
__dfsw_fgetc_unlocked(FILE *fd, dfsan_label fd_label, dfsan_label *ret_label) {
	long offset = ftell(fd);
	int c = fgetc_unlocked(fd);
	*ret_label = 0;
#ifdef DEBUG_INFO
	fprintf(stderr, "### fgetc_unlocked %p, range is %ld, 1 \n", fd, offset);
#endif
	if (c != EOF && taint_info_manager->isTracking(fd)) {
		*ret_label = dfsan_create_label(offset, taint_info_manager->getTaintId(fd));
	}
	return c;
}
EXT_C_FUNC int
__dfsw__IO_getc(FILE *fd, dfsan_label fd_label, dfsan_label *ret_label) {
	long offset = ftell(fd);
	int c = getc(fd);
	*ret_label = 0;
#ifdef DEBUG_INFO
	fprintf(stderr, "### _IO_getc %p, range is %ld, 1 , c is %d\n", fd, offset,
			c);
#endif
	if (taint_info_manager->isTracking(fd) && c != EOF) {
		*ret_label = dfsan_create_label(offset, taint_info_manager->getTaintId(fd));
	}
	return c;
}

EXT_C_FUNC int
__dfsw_getchar(dfsan_label *ret_label) {
	long offset = ftell(stdin);
	int c = getchar();
	*ret_label = 0;
#ifdef DEBUG_INFO
	fprintf(stderr, "### getchar stdin, range is %ld, 1 \n", offset);
#endif
	if (c != EOF) {
		*ret_label = dfsan_create_label(offset, taint_info_manager->getTaintId(stdin));
	}
	return c;
}

EXT_C_FUNC char *
__dfsw_fgets(char *str, int count, FILE *fd, dfsan_label str_label,
		dfsan_label count_label, dfsan_label fd_label,
		dfsan_label *ret_label) {
	long offset = ftell(fd);
	char *ret = fgets(str, count, fd);
#ifdef DEBUG_INFO
	fprintf(stderr, "fgets %p, range is %ld, %ld \n", fd, offset, strlen(ret));
#endif
	if (ret && taint_info_manager->isTracking(fd)) {
		int len = strlen(ret);
		taint_info_manager->taintData(fd, str, offset, len);
		*ret_label = str_label;
	} else {
		*ret_label = 0;
	}
	return ret;
}
EXT_C_FUNC char *
__dfsw_gets(char *str, dfsan_label str_label, dfsan_label *ret_label) {
	long offset = ftell(stdin);
	char *ret = fgets(str, sizeof str, stdin);
#ifdef DEBUG_INFO
	fprintf(stderr, "gets stdin, range is %ld, %ld \n", offset, strlen(ret) + 1);
#endif
	if (ret) {
		taint_info_manager->taintData(stdin, str, offset, strlen(ret));
		*ret_label = str_label;
	} else {
		*ret_label = 0;
	}
	return ret;
}

EXT_C_FUNC ssize_t
__dfsw_getdelim(char **lineptr, size_t *n, int delim, FILE *fd,
		dfsan_label buf_label, dfsan_label size_label,
		dfsan_label delim_label, dfsan_label fd_label,
		dfsan_label *ret_label) {
	long offset = ftell(fd);
	ssize_t ret = getdelim(lineptr, n, delim, fd);
#ifdef DEBUG_INFO
	fprintf(stderr, "### getdelim %p,range is %ld, %ld\n", fd, offset, ret);
#endif
	if (ret > 0 && taint_info_manager->isTracking(fd)) {
		taint_info_manager->taintData(fd, *lineptr, offset, ret);
	}
	*ret_label = 0;
	return ret;
}

EXT_C_FUNC ssize_t
__dfsw___getdelim(char **lineptr, size_t *n, int delim, FILE *fd,
		dfsan_label buf_label, dfsan_label size_label,
		dfsan_label delim_label, dfsan_label fd_label,
		dfsan_label *ret_label) {
	long offset = ftell(fd);
	ssize_t ret = __getdelim(lineptr, n, delim, fd);
#ifdef DEBUG_INFO
	fprintf(stderr, "### __getdelim %p,range is %ld, %ld\n", fd, offset, ret);
#endif
	if (ret > 0 && taint_info_manager->isTracking(fd)) {
		taint_info_manager->taintData(fd, *lineptr, offset, ret);
	}
	*ret_label = 0;
	return ret;
}

EXT_C_FUNC void *
__dfsw_mmap(void *start, size_t length, int prot, int flags, int fd,
		off_t offset, dfsan_label start_label, dfsan_label len_label,
		dfsan_label prot_label, dfsan_label flags_label,
		dfsan_label fd_label, dfsan_label offset_label,
		dfsan_label *ret_label) {
	void *ret = mmap(start, length, prot, flags, fd, offset);
	if (ret && taint_info_manager->isTracking(fd)) {
		taint_info_manager->taintData(fd, (char*)ret, offset, length); 
	}
	*ret_label = 0;
	return ret;
}

EXT_C_FUNC int
__dfsw_munmap(void *addr, size_t length, dfsan_label addr_label,
		dfsan_label length_label, dfsan_label *ret_label) {
#ifdef DEBUG_INFO
	fprintf(stderr, "### munmap, addr %p, length %zu \n", addr, length);
#endif
	int ret = munmap(addr, length);
	dfsan_set_label(0, addr, length);
	*ret_label = 0;
	return ret;
}<|MERGE_RESOLUTION|>--- conflicted
+++ resolved
@@ -25,14 +25,10 @@
 
 #define PPCAT_NX(A, B) A ## B
 #define PPCAT(A, B) PPCAT_NX(A, B)
-<<<<<<< HEAD
-//#define DEBUG_INFO
 
 #ifdef DEBUG_INFO
 #include <iostream>
 #endif
-=======
->>>>>>> 2891d394
 
 typedef PPCAT(PPCAT(uint, DFSAN_LABEL_BITS), _t) uint_dfsan_label_t;
 
@@ -61,8 +57,7 @@
 	return fd;
 }
 
-<<<<<<< HEAD
-RUNTIME_FUNC int
+EXT_C_FUNC int
 __dfsw_openat(int dirfd, const char *path, int oflags, dfsan_label path_label,
               dfsan_label flag_label, dfsan_label *va_labels,
               dfsan_label *ret_label, ...) {
@@ -83,10 +78,7 @@
 	return fd;
 }
 
-RUNTIME_FUNC FILE *
-=======
 EXT_C_FUNC FILE *
->>>>>>> 2891d394
 __dfsw_fopen64(const char *filename, const char *mode, dfsan_label fn_label,
 		dfsan_label mode_label, dfsan_label *ret_label) {
 	FILE *fd = fopen(filename, mode);
